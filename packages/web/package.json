--- conflicted
+++ resolved
@@ -36,12 +36,9 @@
   ],
   "scripts": {
     "build": "tsc --project tsconfig.build.json",
-<<<<<<< HEAD
+    "watch": "tsc --project tsconfig.build.json --watch",
     "lint": "eslint src --ext .ts,.tsx --report-unused-disable-directives --max-warnings 0",
     "lint:fix": "eslint src --ext .ts,.tsx --fix",
-=======
-    "watch": "tsc --project tsconfig.build.json --watch",
->>>>>>> f470f4be
     "prepublishOnly": "npm run build",
     "dev": "vitest --watch",
     "test": "vitest run",
@@ -49,21 +46,14 @@
     "test:coverage": "vitest run --coverage"
   },
   "devDependencies": {
-<<<<<<< HEAD
     "@typescript-eslint/eslint-plugin": "^6.0.0",
     "@typescript-eslint/parser": "^6.0.0",
+    "@vitest/ui": "^2.1.9",
     "eslint": "^8.0.0",
+    "jsdom": "^24.1.3",
     "typescript": "^5.3.0",
-    "vitest": "^2.0.0",
-    "@vitest/ui": "^2.0.0",
-    "jsdom": "^24.0.0",
-    "vite": "^6.3.5"
-=======
-    "@vitest/ui": "^2.1.9",
-    "jsdom": "^24.1.3",
     "vite": "^6.3.5",
     "vitest": "^2.1.9"
->>>>>>> f470f4be
   },
   "peerDependencies": {
     "typescript": ">=4.5.0"
