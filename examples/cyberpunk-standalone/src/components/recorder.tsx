"use client";

import { useState, useEffect, useRef, useCallback, useMemo } from "react";
import { Button } from "@/components/ui/button";
import { Card } from "@/components/ui/card";
import {
  Table,
  TableBody,
  TableCaption,
  TableCell,
  TableHead,
  TableHeader,
  TableRow,
} from "@/components/ui/table";
import { Input } from "@/components/ui/input";
import { Badge } from "@/components/ui/badge";
import {
  Select,
  SelectContent,
  SelectItem,
  SelectTrigger,
  SelectValue,
} from "@/components/ui/select";
import { useToast } from "@/hooks/use-toast";
import {
  Disc as Record,
  Download,
  Upload,
  PlusCircle,
  Square,
  Camera,
  Trash2,
  Settings,
  RefreshCw,
  X,
  Edit2,
  Check,
} from "lucide-react";
<<<<<<< HEAD
// Removed Dialog imports - settings are now inline
import { LeRobotDatasetRecorder } from "@lerobot/web";
=======
import { LeRobotDatasetRecorder, LeRobotDatasetRow, NonIndexedLeRobotDatasetRow, LeRobotEpisode } from "@lerobot/web";
import { TeleoperatorEpisodesView } from "./teleoperator-episodes-view";
>>>>>>> 5985ce7f

interface RecorderProps {
  teleoperators: any[];
  robot: any; // eslint-disable-line @typescript-eslint/no-explicit-any
  onNeedsTeleoperation: () => Promise<boolean>;
  videoStreams?: { [key: string]: MediaStream };
}



interface RecorderSettings {
  huggingfaceApiKey: string;
  cameraConfigs: {
    [cameraName: string]: {
      deviceId: string;
      deviceLabel: string;
    };
  };
}

// Storage functions for recorder settings
const RECORDER_SETTINGS_KEY = "lerobot-recorder-settings";

function getRecorderSettings(): RecorderSettings {
  try {
    const stored = localStorage.getItem(RECORDER_SETTINGS_KEY);
    if (stored) {
      return JSON.parse(stored);
    }
  } catch (error) {
    console.warn("Failed to load recorder settings:", error);
  }
  return {
    huggingfaceApiKey: "",
    cameraConfigs: {},
  };
}

function saveRecorderSettings(settings: RecorderSettings): void {
  try {
    localStorage.setItem(RECORDER_SETTINGS_KEY, JSON.stringify(settings));
  } catch (error) {
    console.warn("Failed to save recorder settings:", error);
  }
}

export function Recorder({
  teleoperators,
  robot,
  onNeedsTeleoperation,
}: RecorderProps) {
  const [isRecording, setIsRecording] = useState(false);
  const [currentEpisode, setCurrentEpisode] = useState(0);
  // Use huggingfaceApiKey from recorderSettings instead of separate state
  const [cameraName, setCameraName] = useState("");
  const [additionalCameras, setAdditionalCameras] = useState<{
    [key: string]: MediaStream;
  }>({});
  const [availableCameras, setAvailableCameras] = useState<MediaDeviceInfo[]>(
    []
  );
  const [selectedCameraId, setSelectedCameraId] = useState<string>("");
  const [previewStream, setPreviewStream] = useState<MediaStream | null>(null);
  const [isLoadingCameras, setIsLoadingCameras] = useState(false);
  const [cameraPermissionState, setCameraPermissionState] = useState<
    "unknown" | "granted" | "denied"
  >("unknown");
  const [showConfigure, setShowConfigure] = useState(false);
  const [recorderSettings, setRecorderSettings] = useState<RecorderSettings>(
    () => getRecorderSettings()
  );
  const [hasRecordedFrames, setHasRecordedFrames] = useState(false);
  const [editingCameraName, setEditingCameraName] = useState<string | null>(
    null
  );
  const [editingCameraNewName, setEditingCameraNewName] = useState("");
  const recorderRef = useRef<LeRobotDatasetRecorder | null>(null);
  const videoRef = useRef<HTMLVideoElement | null>(null);
  const { toast } = useToast();

  // Initialize the recorder when teleoperators are available
  useEffect(() => {
    if (teleoperators.length > 0) {
      recorderRef.current = new LeRobotDatasetRecorder(
        teleoperators,
        additionalCameras,
        30, // fps
        "Robot teleoperation recording"
      );
    }
  }, [teleoperators, additionalCameras]);

  const handleStartRecording = async () => {
    // If teleoperators aren't available, initialize teleoperation first
    if (teleoperators.length === 0) {
      toast({
        title: "Initializing...",
        description: `Setting up robot control for ${robot.robotId || "robot"}`,
      });

      const success = await onNeedsTeleoperation();
      if (!success) {
        toast({
          title: "Recording Error",
          description: "Failed to initialize robot control",
          variant: "destructive",
        });
        return;
      }

      // Wait a moment for the recorder to initialize with new teleoperators
      await new Promise((resolve) => setTimeout(resolve, 100));
    }

    if (!recorderRef.current) {
      toast({
        title: "Recording Error",
        description: "Recorder not ready yet. Please try again.",
        variant: "destructive",
      });
      return;
    }

    try {
      // Set the episode index
      recorderRef.current.setEpisodeIndex(currentEpisode);
      recorderRef.current.setTaskIndex(0); // Default task index

      // Start recording
      recorderRef.current.startRecording();
      setIsRecording(true);
      setHasRecordedFrames(true);

      toast({
        title: "Recording Started",
        description: `Episode ${currentEpisode} is now recording`,
      });
    } catch (error) {
      const errorMessage =
        error instanceof Error ? error.message : "Failed to start recording";
      toast({
        title: "Recording Error",
        description: errorMessage,
        variant: "destructive",
      });
    }
  };

  const handleStopRecording = async () => {
    if (!recorderRef.current || !isRecording) {
      return;
    }

    try {
      const result = await recorderRef.current.stopRecording();
      setIsRecording(false);

      toast({
        title: "Recording Stopped",
        description: `Episode ${currentEpisode} completed with ${result.teleoperatorData.length} frames`,
      });
    } catch (error) {
      const errorMessage =
        error instanceof Error ? error.message : "Failed to stop recording";
      toast({
        title: "Recording Error",
        description: errorMessage,
        variant: "destructive",
      });
    }
  };

  const handleNextEpisode = () => {
    // Make sure we're not recording
    if (isRecording) {
      handleStopRecording();
    }

    // Increment episode counter
    setCurrentEpisode((prev) => prev + 1);

    toast({
      title: "New Episode",
      description: `Ready to record episode ${currentEpisode + 1}`,
    });
  };

  // Reset frames by clearing the recorder data
  const handleResetFrames = useCallback(() => {
    if (isRecording) {
      handleStopRecording();
    }

    if (recorderRef.current) {
      recorderRef.current.clearRecording();
      setHasRecordedFrames(false);

      toast({
        title: "Frames Reset",
        description: "All recorded frames have been cleared",
      });
    }
  }, [isRecording, toast]);

  // Load available cameras
  const loadAvailableCameras = useCallback(
    async (isAutoLoad = false) => {
      if (isLoadingCameras) return;

      setIsLoadingCameras(true);

      try {
        // Check if we already have permission
        const permission = await navigator.permissions.query({
          name: "camera" as PermissionName,
        });
        setCameraPermissionState(
          permission.state === "granted"
            ? "granted"
            : permission.state === "denied"
            ? "denied"
            : "unknown"
        );

        let tempStream: MediaStream | null = null;

        // Try to enumerate devices first (works if we have permission)
        const devices = await navigator.mediaDevices.enumerateDevices();
        const videoDevices = devices.filter(
          (device) => device.kind === "videoinput"
        );

        // If devices have labels, we already have permission
        const hasLabels = videoDevices.some((device) => device.label);
        let finalVideoDevices = videoDevices;

        if (!hasLabels && videoDevices.length > 0) {
          // Need to request permission to get device labels
          tempStream = await navigator.mediaDevices.getUserMedia({
            video: true,
          });

          // Re-enumerate to get labels
          const devicesWithLabels =
            await navigator.mediaDevices.enumerateDevices();
          const videoDevicesWithLabels = devicesWithLabels.filter(
            (device) => device.kind === "videoinput"
          );
          finalVideoDevices = videoDevicesWithLabels;
          setAvailableCameras(videoDevicesWithLabels);

          if (!isAutoLoad) {
            console.log(
              `Found ${videoDevicesWithLabels.length} video devices:`,
              videoDevicesWithLabels.map((d) => d.label || d.deviceId)
            );
          }
        } else {
          setAvailableCameras(videoDevices);
          if (!isAutoLoad) {
            console.log(
              `Found ${videoDevices.length} video devices:`,
              videoDevices.map((d) => d.label || d.deviceId)
            );
          }
        }

        // Auto-select and preview first camera if none selected
        if (finalVideoDevices.length > 0 && !selectedCameraId) {
          const firstCameraId = finalVideoDevices[0].deviceId;

          // Stop temp stream since we'll create a fresh one with switchCameraPreview
          if (tempStream) {
            tempStream.getTracks().forEach((track) => track.stop());
          }

          setCameraPermissionState("granted");

          // Use the same logic as manual camera switching
          await switchCameraPreview(firstCameraId);
        } else if (tempStream) {
          // Stop temp stream if we didn't use it
          tempStream.getTracks().forEach((track) => track.stop());
        }
      } catch (error) {
        setCameraPermissionState("denied");
        if (!isAutoLoad) {
          toast({
            title: "Camera Error",
            description: `Failed to load cameras: ${
              error instanceof Error ? error.message : String(error)
            }`,
            variant: "destructive",
          });
        }
      } finally {
        setIsLoadingCameras(false);
      }
    },
    [selectedCameraId, toast]
  );

  // Switch camera preview
  const switchCameraPreview = useCallback(
    async (deviceId: string) => {
      try {
        // Stop current preview stream
        if (previewStream) {
          previewStream.getTracks().forEach((track) => track.stop());
        }

        // Start new stream with selected camera
        const newStream = await navigator.mediaDevices.getUserMedia({
          video: {
            deviceId: { exact: deviceId },
            width: { ideal: 1280 },
            height: { ideal: 720 },
          },
        });

        setPreviewStream(newStream);
        setSelectedCameraId(deviceId);
      } catch (error) {
        toast({
          title: "Camera Error",
          description: `Failed to switch camera: ${
            error instanceof Error ? error.message : String(error)
          }`,
          variant: "destructive",
        });
      }
    },
    [previewStream, toast]
  );

  // Add a new camera to the recorder
  const handleAddCamera = useCallback(async () => {
    if (!cameraName.trim()) {
      toast({
        title: "Camera Error",
        description: "Please enter a camera name",
        variant: "destructive",
      });
      return;
    }

    if (hasRecordedFrames) {
      toast({
        title: "Camera Error",
        description: "Cannot add cameras after recording has started",
        variant: "destructive",
      });
      return;
    }

    if (!selectedCameraId) {
      toast({
        title: "Camera Error",
        description: "Please select a camera first",
        variant: "destructive",
      });
      return;
    }

    try {
      // Use the current preview stream (already running with correct camera)
      if (!previewStream) {
        throw new Error("No camera preview available");
      }

      // Clone the stream for recording (keep preview running)
      const recordingStream = previewStream.clone();

      // Add the new camera to our state
      setAdditionalCameras((prev) => ({
        ...prev,
        [cameraName]: recordingStream,
      }));

      // Save camera configuration to persistent storage
      const selectedCamera = availableCameras.find(
        (cam) => cam.deviceId === selectedCameraId
      );
      const newSettings = {
        ...recorderSettings,
        cameraConfigs: {
          ...recorderSettings.cameraConfigs,
          [cameraName]: {
            deviceId: selectedCameraId,
            deviceLabel:
              selectedCamera?.label ||
              `Camera ${selectedCameraId.slice(0, 8)}...`,
          },
        },
      };
      setRecorderSettings(newSettings);
      saveRecorderSettings(newSettings);

      setCameraName(""); // Clear the input

      toast({
        title: "Camera Added",
        description: `Camera "${cameraName}" has been added to the recorder`,
      });
    } catch (error) {
      toast({
        title: "Camera Error",
        description: `Failed to access camera: ${
          error instanceof Error ? error.message : String(error)
        }`,
        variant: "destructive",
      });
    }
  }, [
    cameraName,
    hasRecordedFrames,
    selectedCameraId,
    previewStream,
    availableCameras,
    recorderSettings,
    toast,
  ]);

  // Remove a camera from the recorder
  const handleRemoveCamera = useCallback(
    (name: string) => {
      if (hasRecordedFrames) {
        toast({
          title: "Camera Error",
          description: "Cannot remove cameras after recording has started",
          variant: "destructive",
        });
        return;
      }

      setAdditionalCameras((prev) => {
        const newCameras = { ...prev };
        if (newCameras[name]) {
          // Stop the stream tracks
          newCameras[name].getTracks().forEach((track) => track.stop());
          delete newCameras[name];
        }
        return newCameras;
      });

      // Remove camera configuration from persistent storage
      const newSettings = {
        ...recorderSettings,
        cameraConfigs: { ...recorderSettings.cameraConfigs },
      };
      delete newSettings.cameraConfigs[name];
      setRecorderSettings(newSettings);
      saveRecorderSettings(newSettings);

      toast({
        title: "Camera Removed",
        description: `Camera "${name}" has been removed`,
      });
    },
    [hasRecordedFrames, recorderSettings, toast]
  );

  // Camera name editing functions
  const handleStartEditingCameraName = (cameraName: string) => {
    setEditingCameraName(cameraName);
    setEditingCameraNewName(cameraName);
  };

  const handleConfirmCameraNameEdit = (oldName: string) => {
    if (editingCameraNewName.trim() && editingCameraNewName !== oldName) {
      const stream = additionalCameras[oldName];
      if (stream) {
        // Update camera streams
        setAdditionalCameras((prev) => {
          const newCameras = { ...prev };
          delete newCameras[oldName];
          newCameras[editingCameraNewName.trim()] = stream;
          return newCameras;
        });

        // Update camera configuration in persistent storage
        const oldConfig = recorderSettings.cameraConfigs[oldName];
        if (oldConfig) {
          const newSettings = {
            ...recorderSettings,
            cameraConfigs: { ...recorderSettings.cameraConfigs },
          };
          delete newSettings.cameraConfigs[oldName];
          newSettings.cameraConfigs[editingCameraNewName.trim()] = oldConfig;
          setRecorderSettings(newSettings);
          saveRecorderSettings(newSettings);
        }
      }
    }
    setEditingCameraName(null);
    setEditingCameraNewName("");
  };

  const handleCancelCameraNameEdit = () => {
    setEditingCameraName(null);
    setEditingCameraNewName("");
  };

  // Restore cameras from saved configurations
  const restoreSavedCameras = useCallback(async () => {
    const savedConfigs = recorderSettings.cameraConfigs;
    if (!savedConfigs || Object.keys(savedConfigs).length === 0) {
      return;
    }

    for (const [cameraName, config] of Object.entries(savedConfigs)) {
      try {
        // Check if this camera is still available
        const isDeviceAvailable = availableCameras.some(
          (cam) => cam.deviceId === config.deviceId
        );

        if (!isDeviceAvailable) {
          console.warn(
            `Saved camera "${cameraName}" (${config.deviceId}) is no longer available`
          );
          continue;
        }

        // Create stream for this saved camera
        const stream = await navigator.mediaDevices.getUserMedia({
          video: {
            deviceId: { exact: config.deviceId },
            width: { ideal: 1280 },
            height: { ideal: 720 },
          },
        });

        // Add to additional cameras
        setAdditionalCameras((prev) => ({
          ...prev,
          [cameraName]: stream,
        }));
      } catch (error) {
        console.error(`Failed to restore camera "${cameraName}":`, error);
        // Remove invalid configuration
        const newSettings = {
          ...recorderSettings,
          cameraConfigs: { ...recorderSettings.cameraConfigs },
        };
        delete newSettings.cameraConfigs[cameraName];
        setRecorderSettings(newSettings);
        saveRecorderSettings(newSettings);
      }
    }
  }, [availableCameras, recorderSettings]);

  // Auto-load cameras on component mount (only once)
  useEffect(() => {
    loadAvailableCameras(true);
    // eslint-disable-next-line react-hooks/exhaustive-deps
  }, []); // Empty dependency array to run only once

  // Handle video stream assignment - runs when stream changes OR when settings panel opens
  useEffect(() => {
    if (videoRef.current && previewStream) {
      videoRef.current.srcObject = previewStream;
    }
  }, [previewStream, showConfigure]); // Also depend on showConfigure so it re-runs when video element appears

  // Cleanup preview stream on unmount
  useEffect(() => {
    return () => {
      if (previewStream) {
        previewStream.getTracks().forEach((track) => track.stop());
      }
    };
  }, [previewStream]);

  // Restore saved cameras when available cameras are loaded
  useEffect(() => {
    if (availableCameras.length > 0 && cameraPermissionState === "granted") {
      restoreSavedCameras();
    }
  }, [availableCameras, cameraPermissionState, restoreSavedCameras]);

  const handleDownloadZip = async () => {
    if (!recorderRef.current) {
      toast({
        title: "Download Error",
        description: "Recorder not initialized",
        variant: "destructive",
      });
      return;
    }

    await recorderRef.current.exportForLeRobot("zip-download");
    toast({
      title: "Download Started",
      description: "Your dataset is being downloaded as a ZIP file",
    });
  };

  const handleUploadToHuggingFace = async () => {
    if (!recorderRef.current) {
      toast({
        title: "Upload Error",
        description: "Recorder not initialized",
        variant: "destructive",
      });
      return;
    }

    if (!recorderSettings.huggingfaceApiKey) {
      toast({
        title: "Upload Error",
        description: "Please enter your Hugging Face API key in Configure",
        variant: "destructive",
      });
      return;
    }

    try {
      toast({
        title: "Upload Started",
        description: "Uploading dataset to Hugging Face...",
      });

      // Generate a unique repository name
      const repoName = `lerobot-recording-${Date.now()}`;

      const uploader = await recorderRef.current.exportForLeRobot(
        "huggingface",
        {
          repoName,
          accessToken: recorderSettings.huggingfaceApiKey,
        }
      );

      uploader.addEventListener("progress", (event: Event) => {
        console.log(event);
      });
    } catch (error) {
      const errorMessage =
        error instanceof Error
          ? error.message
          : "Failed to upload to Hugging Face";
      toast({
        title: "Upload Error",
        description: errorMessage,
        variant: "destructive",
      });
    }
  };

  // Helper function to format duration
  const formatDuration = (seconds: number): string => {
    const mins = Math.floor(seconds / 60);
    const secs = Math.floor(seconds % 60);
    return `${mins.toString().padStart(2, "0")}:${secs
      .toString()
      .padStart(2, "0")}`;
  };

  return (
    <Card className="border-0 rounded-none mt-6">
      <div className="p-4 border-b border-white/10">
        <div className="flex items-center justify-between">
          <div className="flex items-center gap-4">
            <div className="w-1 h-8 bg-primary"></div>
            <div>
              <h3 className="text-xl font-bold text-foreground font-mono tracking-wider uppercase">
                robot movement recorder
              </h3>
              <p className="text-sm text-muted-foreground font-mono">
                dataset <span className="text-muted-foreground">recording</span>{" "}
                interface
              </p>
            </div>
          </div>
          <div className="flex items-center gap-6">
            <div className="border-l border-white/10 pl-6 flex items-center gap-4">
              <Button
                variant="outline"
                size="lg"
                className="gap-2"
                onClick={() => setShowConfigure(!showConfigure)}
              >
                <Settings className="w-5 h-5" />
                Configure
              </Button>

              <Button
                variant={isRecording ? "destructive" : "default"}
                size="lg"
                className="gap-2"
                onClick={
                  isRecording ? handleStopRecording : handleStartRecording
                }
              >
                {isRecording ? (
                  <>
                    <Square className="w-5 h-5" />
                    Stop Recording
                  </>
                ) : (
                  <>
                    <Record className="w-5 h-5" />
                    Start Recording
                  </>
                )}
              </Button>
            </div>
          </div>
        </div>
      </div>

      <div className="p-6 space-y-6">
        {/* Recorder Settings - Toggleable Inline */}
        {showConfigure && (
          <div className="space-y-6">
            {/* Hugging Face Settings */}
            <div className="space-y-3">
              <h3 className="text-lg font-semibold text-foreground">
                Settings
              </h3>
              <div className="grid grid-cols-1 md:grid-cols-2 gap-4">
                <div className="space-y-2">
                  <label className="text-sm text-muted-foreground">
                    Hugging Face API Key
                  </label>
                  <Input
                    placeholder="Enter your Hugging Face API key"
                    value={recorderSettings.huggingfaceApiKey}
                    onChange={(e) => {
                      const newSettings = {
                        ...recorderSettings,
                        huggingfaceApiKey: e.target.value,
                      };
                      setRecorderSettings(newSettings);
                      saveRecorderSettings(newSettings);
                    }}
                    type="password"
                    className="bg-black/20 border-white/10"
                  />
                  <p className="text-xs text-white/50">
                    Required to upload datasets to Hugging Face Hub
                  </p>
                </div>
              </div>
            </div>

            {/* Camera Configuration */}
            <div className="space-y-4">
              <h3 className="text-lg font-semibold text-foreground">
                Camera Setup
              </h3>
              <div className="bg-black/40 border border-white/20 p-6">
                <div className="grid grid-cols-1 lg:grid-cols-2 gap-6">
                  {/* Left Column: Camera Selection & Adding */}
                  <div className="space-y-4">
                    {/* Camera Selection and Refresh */}

                    {/* Camera Access Request */}
                    {cameraPermissionState === "unknown" && (
                      <div className="space-y-3">
                        <div className="bg-black/60 border border-white/20 rounded-lg p-4 text-center">
                          <Camera className="w-8 h-8 mx-auto mb-2 opacity-50" />
                          <p className="text-sm text-white/70 mb-3">
                            Camera access needed to configure cameras
                          </p>
                          <Button
                            onClick={() => loadAvailableCameras(false)}
                            variant="outline"
                            className="gap-2"
                            disabled={isLoadingCameras}
                          >
                            <Camera className="w-4 h-4" />
                            {isLoadingCameras
                              ? "Loading..."
                              : "Request Camera Access"}
                          </Button>
                        </div>
                      </div>
                    )}

                    {/* Camera Access Denied */}
                    {cameraPermissionState === "denied" && (
                      <div className="space-y-3">
                        <div className="bg-red-900/20 border border-red-500/20 rounded-lg p-4 text-center">
                          <Camera className="w-8 h-8 mx-auto mb-2 opacity-50 text-red-400" />
                          <p className="text-sm text-red-300 mb-1">
                            Camera access denied
                          </p>
                          <p className="text-xs text-red-400">
                            Please allow camera access in your browser settings
                            and refresh
                          </p>
                        </div>
                      </div>
                    )}

                    {/* Camera List with Refresh Button */}
                    {cameraPermissionState === "granted" &&
                      availableCameras.length > 0 && (
                        <div className="space-y-2">
                          <label className="text-sm text-white/70">
                            Select Camera:
                          </label>
                          <div className="flex items-center gap-2">
                            <Select
                              value={selectedCameraId}
                              onValueChange={switchCameraPreview}
                              disabled={hasRecordedFrames}
                            >
                              <SelectTrigger className="flex-1 bg-black/20 border-white/10">
                                <SelectValue placeholder="Choose a camera" />
                              </SelectTrigger>
                              <SelectContent>
                                {availableCameras.map((camera) => (
                                  <SelectItem
                                    key={camera.deviceId}
                                    value={camera.deviceId}
                                  >
                                    {camera.label ||
                                      `Camera ${camera.deviceId.slice(
                                        0,
                                        8
                                      )}...`}
                                  </SelectItem>
                                ))}
                              </SelectContent>
                            </Select>
                            <Button
                              onClick={() => loadAvailableCameras(false)}
                              variant="ghost"
                              size="sm"
                              className="gap-2 text-white/70 hover:text-white"
                              disabled={isLoadingCameras}
                            >
                              <RefreshCw
                                className={`w-4 h-4 ${
                                  isLoadingCameras ? "animate-spin" : ""
                                }`}
                              />
                              Refresh
                            </Button>
                          </div>
                        </div>
                      )}

                    {/* Camera Name Input */}
                    {selectedCameraId && (
                      <div className="space-y-2">
                        <label className="text-sm text-white/70">
                          Camera Name:
                        </label>
                        <Input
                          placeholder="e.g., 'Overhead View', 'Side Angle', 'Close-up'"
                          value={cameraName}
                          onChange={(e) => setCameraName(e.target.value)}
                          className="bg-black/20 border-white/10"
                          disabled={hasRecordedFrames}
                        />
                        <p className="text-xs text-white/50">
                          Give this camera a descriptive name for your recording
                          setup
                        </p>
                      </div>
                    )}

                    {/* Add Camera Button */}
                    {selectedCameraId && (
                      <div className="flex justify-end">
                        <Button
                          onClick={handleAddCamera}
                          className="gap-2"
                          disabled={
                            hasRecordedFrames ||
                            !cameraName.trim() ||
                            !selectedCameraId ||
                            !previewStream
                          }
                        >
                          <PlusCircle className="w-4 h-4" />
                          Add Camera to Recorder
                        </Button>
                      </div>
                    )}
                  </div>

                  {/* Right Column: Camera Preview */}
                  <div className="space-y-4">
                    <div className="aspect-video bg-black/60 border border-white/20 rounded-lg overflow-hidden">
                      {previewStream ? (
                        <video
                          ref={videoRef}
                          autoPlay
                          muted
                          playsInline
                          className="w-full h-full object-cover"
                        />
                      ) : (
                        <div className="w-full h-full flex items-center justify-center text-white/60">
                          <div className="text-center">
                            <Camera className="w-12 h-12 mx-auto mb-2 opacity-50" />
                            {cameraPermissionState === "unknown" ? (
                              <p className="text-sm">
                                Request camera access to preview
                              </p>
                            ) : cameraPermissionState === "denied" ? (
                              <p className="text-sm">Camera access denied</p>
                            ) : availableCameras.length === 0 ? (
                              <p className="text-sm">No cameras available</p>
                            ) : !selectedCameraId ? (
                              <p className="text-sm">
                                Select a camera to preview
                              </p>
                            ) : (
                              <p className="text-sm">Loading preview...</p>
                            )}
                          </div>
                        </div>
                      )}
                    </div>
                  </div>
                </div>
              </div>
            </div>
          </div>
        )}

        {/* Added Camera Previews */}
        {Object.keys(additionalCameras).length > 0 && (
          <div className="space-y-4">
            <h3 className="text-lg font-semibold text-foreground">
              Active Cameras
            </h3>
            <div className="grid grid-cols-2 md:grid-cols-3 lg:grid-cols-4 gap-4">
              {Object.entries(additionalCameras).map(([cameraName, stream]) => (
                <div
                  key={cameraName}
                  className="bg-black/40 border border-white/20 rounded-lg p-3 space-y-2"
                >
                  <div className="aspect-video bg-black/60 border border-white/10 rounded overflow-hidden">
                    <video
                      autoPlay
                      muted
                      playsInline
                      className="w-full h-full object-cover"
                      ref={(video) => {
                        if (video && stream) {
                          video.srcObject = stream;
                        }
                      }}
                    />
                  </div>
                  <div className="flex items-center justify-between">
                    {editingCameraName === cameraName ? (
                      <div className="flex items-center gap-1 flex-1">
                        <Input
                          value={editingCameraNewName}
                          onChange={(e) =>
                            setEditingCameraNewName(e.target.value)
                          }
                          className="text-xs h-6 bg-black/20 border-white/10"
                          onKeyDown={(e) => {
                            if (e.key === "Enter") {
                              handleConfirmCameraNameEdit(cameraName);
                            } else if (e.key === "Escape") {
                              handleCancelCameraNameEdit();
                            }
                          }}
                          autoFocus
                        />
                        <button
                          onClick={() =>
                            handleConfirmCameraNameEdit(cameraName)
                          }
                          className="text-green-400 hover:text-green-300 p-1"
                        >
                          <Check className="w-3 h-3" />
                        </button>
                        <button
                          onClick={handleCancelCameraNameEdit}
                          className="text-red-400 hover:text-red-300 p-1"
                        >
                          <X className="w-3 h-3" />
                        </button>
                      </div>
                    ) : (
                      <button
                        onClick={() => handleStartEditingCameraName(cameraName)}
                        className="text-sm font-medium text-white/90 truncate hover:text-white cursor-pointer flex items-center gap-1 flex-1"
                        disabled={hasRecordedFrames}
                      >
                        {cameraName}
                        <Edit2 className="w-3 h-3 opacity-50" />
                      </button>
                    )}
                    <button
                      onClick={() => handleRemoveCamera(cameraName)}
                      className="text-red-400 hover:text-red-300 p-1 ml-2"
                      disabled={hasRecordedFrames}
                      title="Remove camera"
                    >
                      <X className="w-4 h-4" />
                    </button>
                  </div>
                </div>
              ))}
            </div>
          </div>
        )}

        {/* Episode Management & Dataset Actions */}
        <div className="flex justify-between items-center">
          <div className="flex items-center gap-2">
            <Button
              variant="outline"
              className="gap-2"
              onClick={handleResetFrames}
              disabled={isRecording || !hasRecordedFrames}
            >
              <Trash2 className="w-4 h-4" />
              Reset Frames
            </Button>
            <Button
              variant="outline"
              className="gap-2"
              onClick={handleNextEpisode}
              disabled={isRecording}
            >
              <PlusCircle className="w-4 h-4" />
              Next Episode
            </Button>
          </div>

          <div className="flex items-center gap-2">
            <Button
              variant="outline"
              className="gap-2"
              onClick={handleDownloadZip}
              disabled={episodes.length === 0 || isRecording}
            >
              <Download className="w-4 h-4" />
              Download as ZIP
            </Button>
            <Button
              variant="outline"
              className="gap-2"
              onClick={handleUploadToHuggingFace}
              disabled={
                episodes.length === 0 ||
                isRecording ||
                !recorderSettings.huggingfaceApiKey
              }
            >
              <Upload className="w-4 h-4" />
              Upload to Hugging Face
            </Button>
          </div>
        </div>

        <div className="border border-white/10 rounded-md overflow-hidden">
          <TeleoperatorEpisodesView teleoperatorData={recorderRef.current?.teleoperatorData} />
        </div>
<<<<<<< HEAD
=======

        {/* Camera Configuration */}
        <div className="border-t border-white/10 pt-4 mt-4">
          <div className="flex items-center justify-between mb-4">
            <h3 className="text-lg font-semibold">Camera Setup</h3>
            <Button
              onClick={() => setShowCameraConfig(!showCameraConfig)}
              variant="outline"
              size="sm"
              className="gap-2"
            >
              <Camera className="w-4 h-4" />
              {showCameraConfig ? "Hide Camera Config" : "Configure Cameras"}
            </Button>
          </div>

          {showCameraConfig && (
            <div className="bg-black/40 border border-white/20 rounded-lg p-6 mb-4">
              <div className="grid grid-cols-1 lg:grid-cols-2 gap-6">
                {/* Left Column: Camera Preview & Selection */}
                <div className="space-y-4">
                  <h4 className="text-md font-semibold text-white/90">
                    Camera Preview
                  </h4>

                  {/* Camera Preview */}
                  <div className="aspect-video bg-black/60 border border-white/20 rounded-lg overflow-hidden">
                    {previewStream ? (
                      <video
                        ref={videoRef}
                        autoPlay
                        muted
                        playsInline
                        className="w-full h-full object-cover"
                      />
                    ) : (
                      <div className="w-full h-full flex items-center justify-center text-white/60">
                        <div className="text-center">
                          <Camera className="w-12 h-12 mx-auto mb-2 opacity-50" />
                          {isLoadingCameras ? (
                            <p>Loading cameras...</p>
                          ) : cameraPermissionState === "denied" ? (
                            <div>
                              <p>Camera access denied</p>
                              <p className="text-xs mt-1">
                                Please allow camera access and refresh
                              </p>
                            </div>
                          ) : availableCameras.length === 0 ? (
                            <p>Click "Load Cameras" to start</p>
                          ) : (
                            <p>Select a camera to preview</p>
                          )}
                        </div>
                      </div>
                    )}
                  </div>

                  {/* Camera Controls */}
                  <div className="space-y-3">
                    <Button
                      onClick={() => loadAvailableCameras(false)}
                      variant="outline"
                      className="w-full gap-2"
                      disabled={hasRecordedFrames || isLoadingCameras}
                    >
                      <Camera className="w-4 h-4" />
                      {isLoadingCameras
                        ? "Loading..."
                        : availableCameras.length > 0
                        ? "Refresh Cameras"
                        : "Load Cameras"}
                    </Button>

                    {availableCameras.length > 0 && (
                      <div className="space-y-2">
                        <label className="text-sm text-white/70">
                          Select Camera:
                        </label>
                        <Select
                          value={selectedCameraId}
                          onValueChange={switchCameraPreview}
                          disabled={hasRecordedFrames}
                        >
                          <SelectTrigger className="w-full bg-black/20 border-white/10">
                            <SelectValue placeholder="Choose a camera" />
                          </SelectTrigger>
                          <SelectContent>
                            {availableCameras.map((camera) => (
                              <SelectItem
                                key={camera.deviceId}
                                value={camera.deviceId}
                              >
                                {camera.label ||
                                  `Camera ${camera.deviceId.slice(0, 8)}...`}
                              </SelectItem>
                            ))}
                          </SelectContent>
                        </Select>
                      </div>
                    )}
                  </div>
                </div>

                {/* Right Column: Camera Naming & Adding */}
                <div className="space-y-4">
                  <h4 className="text-md font-semibold text-white/90">
                    Add to Recorder
                  </h4>

                  <div className="space-y-4">
                    <div className="space-y-2">
                      <label className="text-sm text-white/70">
                        Camera Name:
                      </label>
                      <Input
                        placeholder="e.g., 'Overhead View', 'Side Angle', 'Close-up'"
                        value={cameraName}
                        onChange={(e) => setCameraName(e.target.value)}
                        className="bg-black/20 border-white/10"
                        disabled={hasRecordedFrames}
                      />
                      <p className="text-xs text-white/50">
                        Give this camera a descriptive name for your recording
                        setup
                      </p>
                    </div>

                    <Button
                      onClick={handleAddCamera}
                      className="w-full gap-2"
                      disabled={
                        hasRecordedFrames ||
                        !cameraName.trim() ||
                        !selectedCameraId ||
                        !previewStream
                      }
                    >
                      <PlusCircle className="w-4 h-4" />
                      Add Camera to Recorder
                    </Button>
                  </div>
                </div>
              </div>
            </div>
          )}

          {/* Display added cameras */}
          {Object.keys(additionalCameras).length > 0 && (
            <div className="mb-4 space-y-2">
              <p className="text-sm text-muted-foreground">Added Cameras:</p>
              <div className="flex flex-wrap gap-2">
                {Object.keys(additionalCameras).map((name) => (
                  <Badge
                    key={name}
                    variant="secondary"
                    className="flex items-center gap-1 py-1 px-2"
                  >
                    {name}
                    <button
                      onClick={() => handleRemoveCamera(name)}
                      className="ml-1 text-muted-foreground hover:text-destructive"
                      disabled={hasRecordedFrames}
                    >
                      ×
                    </button>
                  </Badge>
                ))}
              </div>
            </div>
          )}
        </div>

        <div className="flex items-center gap-4">
          <div className="flex items-center gap-2">
            <Button
              variant="outline"
              className="gap-2"
              onClick={handleDownloadZip}
              disabled={recorderRef.current?.teleoperatorData.length === 0 || isRecording}
            >
              <Download className="w-4 h-4" />
              Download as ZIP
            </Button>

            {/* Reset Frames button moved to top bar */}
          </div>

          <div className="flex items-center gap-2 flex-1">
            <Button
              variant="outline"
              className="gap-2"
              onClick={handleUploadToHuggingFace}
              disabled={
                recorderRef.current?.teleoperatorData.length === 0 || isRecording || !huggingfaceApiKey
              }
            >
              <Upload className="w-4 h-4" />
              Upload to HuggingFace
            </Button>

            <Input
              placeholder="HuggingFace API Key"
              value={huggingfaceApiKey}
              onChange={(e) => setHuggingfaceApiKey(e.target.value)}
              className="flex-1 bg-black/20 border-white/10"
              type="password"
            />
          </div>
        </div>
>>>>>>> 5985ce7f
      </div>
    </Card>
  );
}<|MERGE_RESOLUTION|>--- conflicted
+++ resolved
@@ -36,13 +36,8 @@
   Edit2,
   Check,
 } from "lucide-react";
-<<<<<<< HEAD
-// Removed Dialog imports - settings are now inline
-import { LeRobotDatasetRecorder } from "@lerobot/web";
-=======
 import { LeRobotDatasetRecorder, LeRobotDatasetRow, NonIndexedLeRobotDatasetRow, LeRobotEpisode } from "@lerobot/web";
 import { TeleoperatorEpisodesView } from "./teleoperator-episodes-view";
->>>>>>> 5985ce7f
 
 interface RecorderProps {
   teleoperators: any[];
@@ -1105,8 +1100,6 @@
         <div className="border border-white/10 rounded-md overflow-hidden">
           <TeleoperatorEpisodesView teleoperatorData={recorderRef.current?.teleoperatorData} />
         </div>
-<<<<<<< HEAD
-=======
 
         {/* Camera Configuration */}
         <div className="border-t border-white/10 pt-4 mt-4">
@@ -1317,7 +1310,6 @@
             />
           </div>
         </div>
->>>>>>> 5985ce7f
       </div>
     </Card>
   );
